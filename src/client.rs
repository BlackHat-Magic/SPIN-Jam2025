--- conflicted
+++ resolved
@@ -257,15 +257,9 @@
             return;
         };
 
-<<<<<<< HEAD
         for sprite in sprites {
             gpu.display(sprite, (200.0, 200.0), (4.0, 4.0), 0.0, Align::Center);
         }
-=======
-        //for sprite in sprites {
-        //    gpu.display(sprite, (100.0, 100.0), (4.0, 4.0), 0.0, Align::Center);
-        //}
->>>>>>> ede7c85f
     }
 }
 
